--- conflicted
+++ resolved
@@ -15,11 +15,7 @@
     export PATH="/opt/conda/bin:$PATH"
     conda update -qy conda
     conda env update -n base -f ddmd.yml
-<<<<<<< HEAD
-    pip install ..
-=======
     pip install git+https://github.com/hengma1001/ddmd.git
->>>>>>> abe5f65e
 
 
 %environment
