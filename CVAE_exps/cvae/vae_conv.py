

'''
Convolutional variational autoencoder in Keras;

Reference: "Auto-Encoding Variational Bayes" (https://arxiv.org/abs/1312.6114);
'''

import numpy as np;
from keras.layers import Input, Dense, Lambda, Flatten, Reshape, Dropout;
from keras.layers import Convolution2D, Conv2DTranspose;
from keras.models import Model;
from keras.optimizers import SGD, Adam, RMSprop, Adadelta;
from keras.callbacks import Callback, ModelCheckpoint;
from keras import backend as K;
from keras import objectives;
import warnings;

# save history from log;        
class LossHistory(Callback):
    def on_train_begin(self, logs={}):
        self.losses = [];
        self.val_losses = [];

    def on_epoch_end(self, epoch, logs={}):
        self.losses.append(logs.get("loss"));
        self.val_losses.append(logs.get("val_loss"));

class conv_variational_autoencoder(object):
    '''
    variational autoencoder class;
    
    parameters:
      - image_size: tuple;
        height and width of images;
      - channels: int;
        number of channels in input images;
      - conv_layers: int;
        number of encoding/decoding convolutional layers;
      - feature_maps: list of ints;
        number of output feature maps for each convolutional layer;
      - filter_shapes: list of tuples;
        convolutional filter shape for each convolutional layer;
      - strides: list of tuples;
        convolutional stride for each convolutional layer;
      - dense_layers: int;
        number of encoding/decoding dense layers;
      - dense_neurons: list of ints;
        number of neurons for each dense layer;
      - dense_dropouts: list of float;
        fraction of neurons to drop in each dense layer (between 0 and 1);
      - latent_dim: int;
        number of dimensions for latent embedding;
      - activation: string (default='relu');
        activation function to use for layers;
      - eps_mean: float (default = 0.0);
        mean to use for epsilon (target distribution for embedding);
      - eps_std: float (default = 1.0);
        standard dev to use for epsilon (target distribution for embedding);
       
    methods:
      - train(data,batch_size,epochs=1,checkpoint=False,filepath=None);
        train network on given data;
      - save(filepath);
        save the model weights to a file;
      - load(filepath);
        load model weights from a file;
      - return_embeddings(data);
        return the embeddings for given data;
      - generate(embedding);
        return a generated output given a latent embedding;
    '''

    def __init__(self,image_size,channels,conv_layers,feature_maps,filter_shapes,
                 strides,dense_layers,dense_neurons,dense_dropouts,latent_dim,
                 activation='relu',eps_mean=0.0,eps_std=1.0):

        self.history = LossHistory();
        
        # check that arguments are proper length;
        if len(filter_shapes)!=conv_layers:
            raise Exception("number of convolutional layers must equal length of filter_shapes list")
        if len(strides)!=conv_layers:
            raise Exception("number of convolutional layers must equal length of strides list")
        if len(feature_maps)!=conv_layers:
            raise Exception("number of convolutional layers must equal length of feature_maps list")
        if len(dense_neurons)!=dense_layers:
            raise Exception("number of dense layers must equal length of dense_neurons list")
        if len(dense_dropouts)!=dense_layers:
            raise Exception("number of dense layers must equal length of dense_dropouts list")
        
        # even shaped filters may cause problems in theano backend;
        even_filters = [f for pair in filter_shapes for f in pair if f % 2 == 0];
        if K.image_dim_ordering() == 'th' and len(even_filters) > 0:
            warnings.warn('Even shaped filters may cause problems in Theano backend')
        if K.image_dim_ordering() == 'channels_first' and len(even_filters) > 0:
            warnings.warn('Even shaped filters may cause problems in Theano backend')
        
        self.eps_mean = eps_mean;
        self.eps_std = eps_std;
        self.image_size = image_size;
        
        # define input layer;
        if K.image_dim_ordering() == 'th' or K.image_dim_ordering() == 'channels_first':
            self.input = Input(shape=(channels,image_size[0],image_size[1]))
        else:
            self.input = Input(shape=(image_size[0],image_size[1],channels))
                    
        # define convolutional encoding layers;
        self.encode_conv = [];
        layer = Convolution2D(feature_maps[0],filter_shapes[0],padding='same',
                              activation=activation,strides=strides[0])(self.input);
        self.encode_conv.append(layer);
        for i in range(1,conv_layers):
            layer = Convolution2D(feature_maps[i],filter_shapes[i],
                                  padding='same',activation=activation,
                                  strides=strides[i])(self.encode_conv[i-1]);
            self.encode_conv.append(layer);
        
        # define dense encoding layers;
        self.flat = Flatten()(self.encode_conv[-1]);
        self.encode_dense = [];
        layer = Dense(dense_neurons[0],activation=activation)(Dropout(dense_dropouts[0])(self.flat));
        self.encode_dense.append(layer);
        for i in range(1,dense_layers):
            layer = Dense(dense_neurons[i],activation=activation)(Dropout(dense_dropouts[i])(self.encode_dense[i-1]));
            self.encode_dense.append(layer);
        
        # define embedding layer;
        self.z_mean = Dense(latent_dim)(self.encode_dense[-1]);
        self.z_log_var = Dense(latent_dim)(self.encode_dense[-1]); 
        self.z = Lambda(self._sampling, output_shape=(latent_dim,))([self.z_mean, self.z_log_var]); 
                
        # save all decoding layers for generation model;
        self.all_decoding=[];
                
        # define dense decoding layers;
        self.decode_dense = [];
        layer = Dense(dense_neurons[-1], activation=activation);
        self.all_decoding.append(layer);
        self.decode_dense.append(layer(self.z));
        for i in range(1,dense_layers):
            layer = Dense(dense_neurons[-i-1],activation=activation);
            self.all_decoding.append(layer);
            self.decode_dense.append(layer(self.decode_dense[i-1]));
        
        # dummy model to get image size after encoding convolutions;
        self.decode_conv = [];
        if K.image_dim_ordering() == 'th' or K.image_dim_ordering() == 'channels_first':
            dummy_input = np.ones((1,channels,image_size[0],image_size[1]))
        else:
            dummy_input = np.ones((1,image_size[0],image_size[1],channels))
        dummy = Model(self.input, self.encode_conv[-1]);
        conv_size = dummy.predict(dummy_input).shape;
        layer = Dense(conv_size[1]*conv_size[2]*conv_size[3],activation=activation);
        self.all_decoding.append(layer);
        self.decode_dense.append(layer(self.decode_dense[-1]));
        reshape = Reshape(conv_size[1:]);
        self.all_decoding.append(reshape);
        self.decode_conv.append(reshape(self.decode_dense[-1]));
        
        # define deconvolutional decoding layers;
        for i in range(1,conv_layers):
            if K.image_dim_ordering() == 'th' or K.image_dim_ordering() == 'channels_first':
                dummy_input = np.ones((1,channels,image_size[0],image_size[1]))
            else:
                dummy_input = np.ones((1,image_size[0],image_size[1],channels))
            dummy = Model(self.input, self.encode_conv[-i-1]);
            conv_size = list(dummy.predict(dummy_input).shape);
            
            if K.image_dim_ordering() == 'th' or K.image_dim_ordering() == 'channels_first':
                conv_size[1] = feature_maps[-i]
            else:
                conv_size[3] = feature_maps[-i]
            
            layer = Conv2DTranspose(feature_maps[-i-1],filter_shapes[-i],
                                    padding='same',activation=activation,
                                    strides=strides[-i]);
            self.all_decoding.append(layer);
            self.decode_conv.append(layer(self.decode_conv[i-1]));
        
        layer = Conv2DTranspose(channels,filter_shapes[0],padding='same',
                                activation='sigmoid',strides=strides[0]);
        self.all_decoding.append(layer);
        self.output=layer(self.decode_conv[-1]);

        # build model;
        self.model = Model(self.input, self.output);
        self.optimizer = RMSprop(lr=0.001, rho=0.9, epsilon=1e-08, decay=0.0);
        self.model.compile(optimizer=self.optimizer, loss=self._vae_loss);
#         print "model summary:"
#         self.model.summary()
        
        # model for embeddings;
        self.embedder = Model(self.input, self.z_mean);
        
        # model for generation;
        self.decoder_input = Input(shape=(latent_dim,));
        self.generation = [];
        self.generation.append(self.all_decoding[0](self.decoder_input));
        for i in range(1, len(self.all_decoding)):
            self.generation.append(self.all_decoding[i](self.generation[i-1]));
        self.generator = Model(self.decoder_input, self.generation[-1]);
        
    def _sampling(self,args):
        '''
        sampling function for embedding layer;
        '''
        z_mean,z_log_var = args;
        epsilon = K.random_normal(shape=K.shape(z_mean),mean=self.eps_mean,
                                  stddev=self.eps_std);
        return z_mean + K.exp(z_log_var) * epsilon;
        
    def _vae_loss(self,input,output):
        '''
        loss function for variational autoencoder;
        '''
        input_flat = K.flatten(input);
        output_flat = K.flatten(output);
        xent_loss = self.image_size[0] * self.image_size[1] * objectives.binary_crossentropy(input_flat,output_flat);
        kl_loss = - 0.5 * K.mean(1 + self.z_log_var - K.square(self.z_mean) 
                  - K.exp(self.z_log_var), axis=-1);
        return xent_loss + kl_loss;
        
    def train(self,data,batch_size,epochs=1,validation_data=None,
              checkpoint=False,filepath=None):
        '''
        train network on given data;
        
        parameters:
          - data: numpy array;
            input data;
          - batch_size: int;
            number of records per batch;
          - epochs: int (default: 1);
            number of epochs to train for;
          - validation_data: tuple (optional);
            tuple of numpy arrays (X,y) representing validation data;
          - checkpoint: boolean (default: False);
            whether or not to save model after each epoch;
          - filepath: string (optional);
            path to save model if checkpoint is set to True;
        
        outputs:
            None;
        '''
        if checkpoint==True and filepath==None:
            raise Exception("Please enter a path to save the network") 

<<<<<<< HEAD
        self.model.fit(data,data,batch_size,epochs=epochs,shuffle=True,
                       validation_data=(validation_data,validation_data),
=======
        self.model.fit(data, data, batch_size, 
                       epochs=epochs, shuffle=True,
                       validation_data=(validation_data,validation_data), 
>>>>>>> 4aeb1040
                       callbacks=[self.history]);
    
    def save(self,filepath):
        '''
        save the model weights to a file
        
        parameters:
          - filepath: string
            path to save model weights
        
        outputs:
            None
        '''
        self.model.save_weights(filepath);
        
    def load(self,filepath):
        '''
        load model weights from a file
        
        parameters:
          - filepath: string
            path from which to load model weights
        
        outputs:
            None
        '''
        self.model.load_weights(filepath);
    
    def decode(self,data):
        '''
        return the decodings for given data
        
        parameters:
          - data: numpy array
            input data
        
        outputs:
            numpy array of decodings for input data
        '''
        return self.model.predict(data);
    
    def return_embeddings(self,data):
        '''
        return the embeddings for given data
        
        parameters:
          - data: numpy array
            input data
        
        outputs:
            numpy array of embeddings for input data
        '''
        return self.embedder.predict(data);

    def generate(self,embedding):
        '''
        return a generated output given a latent embedding
        
        parameters:
          - data: numpy array
            latent embedding
        
        outputs:
            numpy array of generated output
        '''
        return self.generator.predict(embedding);
<|MERGE_RESOLUTION|>--- conflicted
+++ resolved
@@ -247,14 +247,9 @@
         if checkpoint==True and filepath==None:
             raise Exception("Please enter a path to save the network") 
 
-<<<<<<< HEAD
-        self.model.fit(data,data,batch_size,epochs=epochs,shuffle=True,
-                       validation_data=(validation_data,validation_data),
-=======
         self.model.fit(data, data, batch_size, 
                        epochs=epochs, shuffle=True,
                        validation_data=(validation_data,validation_data), 
->>>>>>> 4aeb1040
                        callbacks=[self.history]);
     
     def save(self,filepath):
